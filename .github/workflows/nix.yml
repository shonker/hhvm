--- conflicted
+++ resolved
@@ -47,21 +47,6 @@
           extra-trusted-substituters = s3://hhvm-nix-cache?region=us-west-2&endpoint=hhvm-nix-cache.s3-accelerate.amazonaws.com
           extra-trusted-public-keys = hhvm-nix-cache-1:MvKxscw16fAq6835oG8sbRgTGITb+1xGfYNhs+ee4yo=
           sandbox = false
-<<<<<<< HEAD
-    - name: Workaround for https://github.com/actions/toolkit/issues/946
-      if: matrix.package == 'hhvm_ccache'
-      run: sudo chmod u+s "$(command -v tar)"
-    - if: matrix.package == 'hhvm_ccache'
-      uses: actions/cache@v3
-      with:
-        key: ${{matrix.os}}
-        path: /nix/var/cache/ccache
-    - run: |
-        # See https://nixos.wiki/wiki/CCache
-        sudo mkdir -m0770 -p /nix/var/cache/ccache
-        sudo chown --reference=/nix/store /nix/var/cache/ccache
-=======
->>>>>>> 01a62fb7
     - run: nix build --print-build-logs "git+file://$(pwd)?submodules=1&shallow=1#${{matrix.package}}"
     - run: nix profile install --print-build-logs "git+file://$(pwd)?submodules=1&shallow=1#${{matrix.package}}"
     - run: hhvm --version
