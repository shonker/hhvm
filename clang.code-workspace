--- conflicted
+++ resolved
@@ -23,14 +23,7 @@
         ]
       }
     },
-<<<<<<< HEAD
-=======
-    "cmake.configureArgs": [
-      "-C",
-      "${env:CMAKE_INIT_CACHE}"
-    ],
     "cmake.buildDirectory": "${workspaceFolder}/_build"
->>>>>>> 1f280df4
   },
   "extensions": {
     "recommendations": [
